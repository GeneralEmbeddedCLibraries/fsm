// Copyright (c) 2023 Ziga Miklosic
// All Rights Reserved
// This software is under MIT licence (https://opensource.org/licenses/MIT)
////////////////////////////////////////////////////////////////////////////////
/**
* @file     fsm.h
* @brief    Finite State Machine (FSM)
*@author    Ziga Miklosic
*@email     ziga.miklosic@gmail.com
*@date      27.09.2023
*@version   V1.2.1
*/
////////////////////////////////////////////////////////////////////////////////
/**
* @addtogroup FSM_API
* @{ <!-- BEGIN GROUP -->
*/
////////////////////////////////////////////////////////////////////////////////

#ifndef __FSM_H_
#define __FSM_H_

////////////////////////////////////////////////////////////////////////////////
// Includes
////////////////////////////////////////////////////////////////////////////////
#include <stdlib.h>
#include <stdint.h>
#include <stdbool.h>

#include "../../fsm_cfg.h"

////////////////////////////////////////////////////////////////////////////////
// Definitions
////////////////////////////////////////////////////////////////////////////////

/**
 *     Module version
 */
#define FSM_VER_MAJOR       ( 1 )
#define FSM_VER_MINOR       ( 2 )
#define FSM_VER_DEVELOP     ( 1 )

/**
 *     FSM status
 */
typedef enum
{
    eFSM_OK         = 0x00U,        /**<Normal operation */
    eFSM_ERROR      = 0x01U,        /**<General error */
    eFSM_ERROR_INIT = 0x02U,        /**<Initialization error */
} fsm_status_t;

/**
 *    Generic data type that is shared across FSM states
 */
typedef union fsm_data
{
    void *p;        /**<Generic pointer */
    uint32_t u32;   /**<Single 32-bit unsigned integer */
    int32_t i32;    /**<Single 32-bit signed integer */
    struct
    {
        uint8_t b1; /**<1st byte */
        uint8_t b2; /**<2nd byte */
        uint8_t b3; /**<3rd byte */
        uint8_t b4; /**<4th byte */
    } u8x4;         /**<Four 8-bit unsigned integers */
} fsm_data_t;

/**
 *     FSM instance type
 */
typedef struct fsm_s * p_fsm_t;

/**
 *     Pointer to FSM state function
 */
<<<<<<< HEAD
typedef void (*pf_state_t)(const p_fsm_t fsm_inst);
=======
typedef void (*pf_state_t)(void * p_ctx);
>>>>>>> 2312497b

/**
 *     State functions
 */
typedef struct
{
    pf_state_t on_entry;    /**<State entry function */
    pf_state_t on_activity; /**<State activity function */
    pf_state_t on_exit;     /**<State exit function */
    const char* name;       /**<Name of state - for debug purposes */
} fsm_state_cfg_t;

/**
 *     FSM Configuration table
 */
typedef struct
{
    fsm_state_cfg_t * p_states; /**<Pointer to states of FSM */
    const char *    name;       /**<Name of FSM machine */
    uint8_t         num_of;     /**<Number of all states */
} fsm_cfg_t;

////////////////////////////////////////////////////////////////////////////////
// Functions
////////////////////////////////////////////////////////////////////////////////
fsm_status_t fsm_init               (p_fsm_t * p_fsm_inst, const fsm_cfg_t * const p_cfg);
<<<<<<< HEAD
fsm_status_t fsm_is_init            (const p_fsm_t fsm_inst, bool * const p_is_init);
fsm_status_t fsm_reset              (const p_fsm_t fsm_inst);
fsm_status_t fsm_hndl               (const p_fsm_t fsm_inst);
fsm_status_t fsm_goto_state         (const p_fsm_t fsm_inst, const uint8_t state);
=======
fsm_status_t fsm_is_init            (p_fsm_t fsm_inst, bool * const p_is_init);
fsm_status_t fsm_hndl               (p_fsm_t fsm_inst, void * p_ctx);
fsm_status_t fsm_goto_state         (p_fsm_t fsm_inst, const uint8_t state);
>>>>>>> 2312497b
uint8_t      fsm_get_state          (const p_fsm_t fsm_inst);
uint32_t     fsm_get_duration       (const p_fsm_t fsm_inst);
void         fsm_reset_duration     (const p_fsm_t fsm_inst);
fsm_data_t   fsm_get_data           (const p_fsm_t fsm_inst);
void         fsm_set_data           (const p_fsm_t fsm_inst, const fsm_data_t data);

#endif // __FSM_H_

////////////////////////////////////////////////////////////////////////////////
/**
* @} <!-- END GROUP -->
*/
////////////////////////////////////////////////////////////////////////////////<|MERGE_RESOLUTION|>--- conflicted
+++ resolved
@@ -1,4 +1,4 @@
-// Copyright (c) 2023 Ziga Miklosic
+// Copyright (c) 2024 Ziga Miklosic
 // All Rights Reserved
 // This software is under MIT licence (https://opensource.org/licenses/MIT)
 ////////////////////////////////////////////////////////////////////////////////
@@ -7,6 +7,8 @@
 * @brief    Finite State Machine (FSM)
 *@author    Ziga Miklosic
 *@email     ziga.miklosic@gmail.com
+*@author    Matej Otic
+*@email     otic.matej@dancing-bits.com
 *@date      27.09.2023
 *@version   V1.2.1
 */
@@ -75,11 +77,7 @@
 /**
  *     Pointer to FSM state function
  */
-<<<<<<< HEAD
 typedef void (*pf_state_t)(const p_fsm_t fsm_inst);
-=======
-typedef void (*pf_state_t)(void * p_ctx);
->>>>>>> 2312497b
 
 /**
  *     State functions
@@ -106,21 +104,16 @@
 // Functions
 ////////////////////////////////////////////////////////////////////////////////
 fsm_status_t fsm_init               (p_fsm_t * p_fsm_inst, const fsm_cfg_t * const p_cfg);
-<<<<<<< HEAD
 fsm_status_t fsm_is_init            (const p_fsm_t fsm_inst, bool * const p_is_init);
 fsm_status_t fsm_reset              (const p_fsm_t fsm_inst);
 fsm_status_t fsm_hndl               (const p_fsm_t fsm_inst);
 fsm_status_t fsm_goto_state         (const p_fsm_t fsm_inst, const uint8_t state);
-=======
-fsm_status_t fsm_is_init            (p_fsm_t fsm_inst, bool * const p_is_init);
-fsm_status_t fsm_hndl               (p_fsm_t fsm_inst, void * p_ctx);
-fsm_status_t fsm_goto_state         (p_fsm_t fsm_inst, const uint8_t state);
->>>>>>> 2312497b
 uint8_t      fsm_get_state          (const p_fsm_t fsm_inst);
 uint32_t     fsm_get_duration       (const p_fsm_t fsm_inst);
 void         fsm_reset_duration     (const p_fsm_t fsm_inst);
 fsm_data_t   fsm_get_data           (const p_fsm_t fsm_inst);
 void         fsm_set_data           (const p_fsm_t fsm_inst, const fsm_data_t data);
+bool         fsm_get_first_entry    (const p_fsm_t fsm_inst);
 
 #endif // __FSM_H_
 
