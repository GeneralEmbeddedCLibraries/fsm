--- conflicted
+++ resolved
@@ -1,4 +1,4 @@
-// Copyright (c) 2023 Ziga Miklosic
+// Copyright (c) 2024 Ziga Miklosic
 // All Rights Reserved
 // This software is under MIT licence (https://opensource.org/licenses/MIT)
 ////////////////////////////////////////////////////////////////////////////////
@@ -8,6 +8,8 @@
 *@author    Ziga Miklosic
 *@email     ziga.miklosic@gmail.com
 *@date      27.09.2023
+*@author    Matej Otic
+*@email     otic.matej@dancing-bits.com
 *@version   V1.2.1
 *
 *@section Description
@@ -111,6 +113,7 @@
     uint32_t        tick_prev;      /**<Previous tick in ms, for duration calculations*/
     fsm_state_t     state;          /**<Current state of FSM */
     fsm_data_t      data;           /**<Data shared across states */
+    bool            first_entry;    /**<First entry of state */
     bool            is_init;        /**<Initialization guard */
 } fsm_t;
 
@@ -127,11 +130,11 @@
 ////////////////////////////////////////////////////////////////////////////////
 // Function Prototypes
 ////////////////////////////////////////////////////////////////////////////////
-static void fsm_exit_cur_state(const p_fsm_t fsm_inst);
+static void fsm_exit_cur_state  (const p_fsm_t fsm_inst);
 static void fsm_enter_next_state(const p_fsm_t fsm_inst);
 static void fsm_handle_cur_state(const p_fsm_t fsm_inst);
-static void fsm_manager(const p_fsm_t fsm_inst);
-static void fsm_reset_state(const p_fsm_t fsm_inst);
+static void fsm_manager         (const p_fsm_t fsm_inst);
+static void fsm_reset_state     (const p_fsm_t fsm_inst);
 
 ////////////////////////////////////////////////////////////////////////////////
 // Functions
@@ -249,10 +252,13 @@
 
         fsm_exit_cur_state(fsm_inst);        
         fsm_enter_next_state(fsm_inst);
-    }
+        fsm_inst->first_entry = true;
+    }
+
+    // Same state
     else
     {
-        // Same state
+        fsm_inst->first_entry = false;
     }
 
     fsm_handle_cur_state(fsm_inst);
@@ -274,6 +280,7 @@
     fsm_inst->duration      = 0U;
     fsm_inst->tick_prev     = 0U;
     fsm_inst->is_init       = true;
+    fsm_inst->first_entry   = false;
 }
 
 ////////////////////////////////////////////////////////////////////////////////
@@ -394,15 +401,10 @@
 * @note     Each instance of FSM must call its own handler!
 *
 * @param[in]    fsm_inst    - FSM instance
-* @param[in]    p_ctx       - Context
 * @return       status      - Status of operation
 */
 ////////////////////////////////////////////////////////////////////////////////
-<<<<<<< HEAD
 fsm_status_t fsm_hndl(const p_fsm_t fsm_inst)
-=======
-fsm_status_t fsm_hndl(p_fsm_t fsm_inst, void * p_ctx)
->>>>>>> 2312497b
 {
     fsm_status_t status = eFSM_OK;
 
@@ -411,19 +413,6 @@
         if ( true == fsm_inst->is_init )
         {
             fsm_manager( fsm_inst );
-<<<<<<< HEAD
-=======
-
-            // Execute current FSM state
-            if ( NULL != fsm_inst->p_cfg->state[ fsm_inst->state.cur ].func )
-            {
-                fsm_inst->p_cfg->state[ fsm_inst->state.cur ].func( p_ctx );
-            }
-            else
-            {
-                FSM_ASSERT( 0 );
-            }
->>>>>>> 2312497b
         }
         else
         {
@@ -571,6 +560,26 @@
 }
 
 ////////////////////////////////////////////////////////////////////////////////
+/**
+*       Get first state entry flag
+*
+* @param[in]    fsm_inst        - FSM instance
+* @return       first_entry     - First entry into state
+*/
+////////////////////////////////////////////////////////////////////////////////
+bool fsm_get_first_entry(const p_fsm_t fsm_inst)
+{
+    bool first_entry = false;
+
+    if ( NULL != fsm_inst )
+    {
+        first_entry = fsm_inst->first_entry;
+    }
+
+    return first_entry;
+}
+
+////////////////////////////////////////////////////////////////////////////////
 /*!
  * @} <!-- END GROUP -->
  */
